--- conflicted
+++ resolved
@@ -584,11 +584,7 @@
     <foreignObject x="75" y="250" width="706" height="150">
       <p xmlns="http://www.w3.org/1999/xhtml" class="fieldOfStudy ModernText">${vc?.credentialSubject?.achievement?.fieldOfStudy}</p>
     </foreignObject>
-<<<<<<< HEAD
-    <foreignObject x="75" y="400" width="706" height="100">
-=======
     <foreignObject x="75" y="450" width="706" height="100">
->>>>>>> 8decbdfe
       <p xmlns="http://www.w3.org/1999/xhtml" class="issuer ModernText">${vc?.issuer?.name}</p>
     </foreignObject>
   </svg>`
